--- conflicted
+++ resolved
@@ -1,17 +1,10 @@
-<<<<<<< HEAD
+# -*- coding: utf-8 -*-
+
+"""High level API functions for the PyBEL processor."""
+
 import zlib
 import json
 import pybel
-import pickle
-=======
-# -*- coding: utf-8 -*-
-
-"""High level API functions for the PyBEL processor."""
-
-import zlib
-import json
-import pybel
->>>>>>> f07c29bc
 import logging
 import requests
 from functools import lru_cache
@@ -20,19 +13,11 @@
 
 logger = logging.getLogger(__name__)
 
-<<<<<<< HEAD
-large_corpus_url = ('https://github.com/cthoyt/selventa-knowledge/raw/master/'
-                    'selventa_knowledge/large_corpus-20170611.bel.json.gz')
-small_corpus_url = ('https://github.com/cthoyt/selventa-knowledge/raw/master/'
-                    'selventa_knowledge/'
-                    'selventa-small-corpus-20150611.bel.json.gz')
-=======
 version = 'v1.0.0'
 branch = 'https://github.com/cthoyt/selventa-knowledge/raw/' \
          '{}/selventa_knowledge/{}'
 large_corpus_url = branch.format(version, 'large_corpus.bel.nodelink.json.gz')
 small_corpus_url = branch.format(version, 'small_corpus.bel.nodelink.json.gz')
->>>>>>> f07c29bc
 
 
 def process_small_corpus():
@@ -91,15 +76,6 @@
         logger.info('Loading %s' % network_file)
         res = requests.get(network_file)
         res.raise_for_status()
-<<<<<<< HEAD
-        content = zlib.decompress(res.content, zlib.MAX_WBITS | 32)
-        graph = pybel.from_jsons(content)
-        return process_pybel_graph(graph)
-    elif network_type == 'graph_pickle':
-        with open(network_file, 'rb') as fh:
-            graph = pickle.load(fh)
-            return process_pybel_graph(graph)
-=======
         contentb = zlib.decompress(res.content, zlib.MAX_WBITS | 32)
         content = contentb.decode('utf-8')
         graph = pybel.from_nodelink_jsons(content)
@@ -107,7 +83,6 @@
     elif network_type == 'graph_pickle':
         graph = pybel.from_pickle(network_file)
         return process_pybel_graph(graph)
->>>>>>> f07c29bc
     else:
         raise ValueError('Unknown network type: %s' % network_type)
 
@@ -301,9 +276,4 @@
     if print_output:
         bp.print_statement_coverage()
         bp.print_statements()
-<<<<<<< HEAD
-    return bp
-
-=======
-    return bp
->>>>>>> f07c29bc
+    return bp