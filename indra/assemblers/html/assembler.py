--- conflicted
+++ resolved
@@ -423,56 +423,6 @@
                 try:
                     ag_text = ev.annotations['agents']['raw_text'][ix]
                     if ag_text is None:
-<<<<<<< HEAD
-                        continue
-                    role = get_role(ix)
-                    # Get the tag with the correct badge
-                    tag_start = '<span class="badge badge-%s">' % role
-                    tag_close = '</span>'
-                    # Build up a set of indices
-                    indices += [(m.start(), m.start() + len(ag_text),
-                                 ag_text, tag_start, tag_close)
-                                 for m in re.finditer(re.escape(ag_text),
-                                                      ev.text)]
-                format_text = tag_text(ev.text, indices)
-
-            ev_list.append({'source_api': source_api,
-                            'pmid': ev.pmid,
-                            'text_refs': ev.text_refs,
-                            'text': format_text,
-                            'source_hash': ev.source_hash })
-
-        return ev_list
-
-    @staticmethod
-    def _format_stmt_text(stmt):
-        # Get the English assembled statement
-        ea = EnglishAssembler([stmt])
-        english = ea.make_model()
-        if not english:
-            english = str(stmt)
-        indices = []
-        for ag in stmt.agent_list():
-            if ag is None or not ag.name:
-                continue
-            url = id_url(ag)
-            if url is None:
-                continue
-            # Build up a set of indices
-            tag_start = "<a href='%s'>" % url
-            tag_close = "</a>"
-            found = False
-            for m in re.finditer(re.escape(ag.name), english):
-                index = (m.start(), m.start() + len(ag.name), ag.name,
-                         tag_start, tag_close)
-                indices.append(index)
-                found = True
-            if not found and \
-                    english.startswith(re.escape(ag.name).capitalize()):
-                index = (0, len(ag.name), ag.name, tag_start, tag_close)
-                indices.append(index)
-        return tag_text(english, indices)
-=======
                         raise KeyError
                 # Otherwise we try to get the agent text from db_refs
                 except KeyError:
@@ -550,7 +500,6 @@
             index = (0, len(ag.name), ag.name, tag_start, tag_close)
             indices.append(index)
     return tag_text(english, indices)
->>>>>>> f07c29bc
 
 
 def id_url(ag):
